//! 本地回环网络
//!

use crate::constants::SOCKET_BUFFER_SIZE_LIMIT;
use alloc::{collections::BTreeMap, vec::Vec};
use core::cmp::min;
use lock::Mutex;

/// 本地的网络地址，即 127.0.0.1
pub const LOCAL_LOOPBACK_ADDR: u32 = 0x7f000001;

/// 端口映射
static PORT_MAP: Mutex<BTreeMap<u16, PortData>> = Mutex::new(BTreeMap::new());

/// 端口上的被发送或等待接收的数据
pub struct PortData {
    data: Mutex<Vec<u8>>,
}

impl PortData {
    /// 建立新的端口映射
    pub fn new() -> Self {
        Self {
            data: Mutex::new(Vec::new()),
        }
    }
    /// 读数据到 buf 中
    pub fn read(&self, buf: &mut [u8]) -> Option<usize> {
        let mut data = self.data.lock();
        let read_len = min(data.len(), buf.len());
        info!("reading lenght: {}", read_len);
        buf[..read_len].copy_from_slice(&data[..read_len]);
        *data = data.split_off(read_len);
        Some(read_len)
    }
    /// 从 buf 写入数据
    pub fn write(&self, buf: &[u8]) -> Option<usize> {
        let mut data = self.data.lock();
        let write_len = min(SOCKET_BUFFER_SIZE_LIMIT - data.len(), buf.len());
        if write_len == 0 {
            warn!("DATA buffer to write is full");
            return None;
        }
        data.extend_from_slice(&buf[..write_len]);
        Some(write_len)
    }
}

pub fn can_read(port: u16) -> Option<usize> {
    let map = PORT_MAP.lock();
    match map.get(&port) {
        Some(pd) => {
            let len = pd.data.lock().len();
            if len > 0 {
                Some(len)
            } else {
                None
            }
        }
        None => {
            // 端口没数据不可读
            None
        }
    }
}

pub fn can_write(port: u16) -> Option<usize> {
    let map = PORT_MAP.lock();
    match map.get(&port) {
        Some(pd) => {
            let len = pd.data.lock().len();
            if len < SOCKET_BUFFER_SIZE_LIMIT {
                Some(SOCKET_BUFFER_SIZE_LIMIT - len)
            } else {
                None
            }
        }
        None => {
            Some(SOCKET_BUFFER_SIZE_LIMIT)
        }
    }
}

pub fn read_from_port(port: u16, buf: &mut [u8]) -> Option<usize> {
    let map = PORT_MAP.lock();
    match map.get(&port) {
        Some(data) => {
            if data.data.lock().len() > 0 {
                let len = data.read(buf);
                info!("Read len: {} from port: {}", len.unwrap_or(0), port);
                //print_hex_dump(buf, 64);
                len
            }else{
                None
            }
        }
        None => {
            // 端口还没有数据
            None
        }
    }
}

pub fn write_to_port(port: u16, buf: &[u8]) -> Option<usize> {
    info!("To write len: {:?} into port: {}", buf.len(), port);
    //print_hex_dump(buf, 64);
    let mut map = PORT_MAP.lock();
    match map.get(&port) {
        Some(data) => data.write(buf),
        None => {
            // 新建端口数据
            info!("New a port {}", port);
            let port_data = PortData::new();
            let write_len = port_data.write(buf);
            map.insert(port, port_data);
            write_len
        }
    }
}
<<<<<<< HEAD
#[allow(unused)]
=======

#[allow(dead_code)]
>>>>>>> 522fcaeb
fn print_hex_dump(buf: &[u8], len: usize) {
    use alloc::string::String;

    //let mut linebuf: [char; 16] = [0 as char; 16];
    let mut linebuf = String::with_capacity(32);
    let buf_len = buf.len();
    let len = core::cmp::min(len, buf_len);

    for i in 0..len {
        if (i % 16) == 0 {
            print!("\t{:?}\nHEX DUMP: ", linebuf);
            //linebuf.fill(0 as char);
            linebuf.clear();
        }

        if i >= buf_len {
            print!(" {:02x}", 0);
        } else {
            print!(" {:02x}", buf[i]);
            //linebuf[i%16] = buf[i] as char;
            linebuf.push(buf[i] as char);
        }
    }
    print!("\t{:?}\n", linebuf);
}<|MERGE_RESOLUTION|>--- conflicted
+++ resolved
@@ -117,12 +117,8 @@
         }
     }
 }
-<<<<<<< HEAD
-#[allow(unused)]
-=======
 
 #[allow(dead_code)]
->>>>>>> 522fcaeb
 fn print_hex_dump(buf: &[u8], len: usize) {
     use alloc::string::String;
 
